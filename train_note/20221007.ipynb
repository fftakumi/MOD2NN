--- conflicted
+++ resolved
@@ -314,307 +314,6 @@
     "accelerator": "GPU",
     "gpuClass": "standard"
   },
-<<<<<<< HEAD
-  {
-   "cell_type": "code",
-   "execution_count": null,
-   "outputs": [],
-   "source": [
-    "#------------------------\n",
-    "# Google Colab上でのみ実行\n",
-    "#------------------------\n",
-    "import time\n",
-    "%env TOKEN=*************************************\n",
-    "! git clone https://$$TOKEN@github.com/konnitiha3/MOD2NN.git\n",
-    "\n",
-    "import sys\n",
-    "sys.path.append('/content/MOD2NN')\n",
-    "\n",
-    "from google.colab import drive\n",
-    "drive.mount('/content/drive')"
-   ],
-   "metadata": {
-    "collapsed": false
-   }
-  },
-  {
-   "cell_type": "code",
-   "execution_count": 4,
-   "outputs": [
-    {
-     "name": "stdout",
-     "output_type": "stream",
-     "text": [
-      "TensorFlow: 2.8.0\n",
-      "Python: 3.8.11 (default, Aug 16 2021, 12:04:33) \n",
-      "[Clang 12.0.0 ]\n"
-     ]
-    }
-   ],
-   "source": [
-    "import time\n",
-    "import os\n",
-    "import json\n",
-    "import sys\n",
-    "import re\n",
-    "import glob\n",
-    "import tensorflow as tf\n",
-    "from tensorflow import keras\n",
-    "import numpy as np\n",
-    "import matplotlib.pyplot as plt\n",
-    "import pandas as pd\n",
-    "\n",
-    "from Faraday.two_dim.module.lib.layers import *\n",
-    "from Faraday.two_dim.module.lib import regularizer\n",
-    "\n",
-    "tf.random.set_seed(1)\n",
-    "\n",
-    "print(\"TensorFlow:\", tf.__version__)\n",
-    "print(\"Python:\", sys.version)\n",
-    "\n",
-    "plt.rcParams['font.size'] = 18"
-   ],
-   "metadata": {
-    "collapsed": false
-   }
-  },
-  {
-   "cell_type": "code",
-   "execution_count": null,
-   "outputs": [],
-   "source": [
-    "mnist = tf.keras.datasets.mnist\n",
-    "\n",
-    "(x_train, y_train), (x_test, y_test) = mnist.load_data()\n",
-    "x_train = x_train.astype(\"float32\") / 255.0\n",
-    "x_test = x_test.astype(\"float32\") / 255.0\n",
-    "\n",
-    "y_train = y_train.astype(\"float32\")\n",
-    "y_test = y_test.astype(\"float32\")\n",
-    "\n",
-    "# Reserve 10,000 samples for validation\n",
-    "x_val = x_train[-5000:]\n",
-    "y_val = y_train[-5000:]\n",
-    "x_train = x_train[:-5000]\n",
-    "y_train = y_train[:-5000]"
-   ],
-   "metadata": {
-    "collapsed": false
-   }
-  },
-  {
-   "cell_type": "code",
-   "execution_count": 8,
-   "outputs": [],
-   "source": [
-    "#@title デフォルトのタイトル テキスト\n",
-    "wavelength = 633.0e-9 #@param {type:\"number\"}\n",
-    "d = 1.0e-6 #@param {type:\"number\"}\n",
-    "n = 1.5 #@param {type:\"number\"}\n",
-    "z = 0.7e-3 #@param {type:\"number\"}"
-   ],
-   "metadata": {
-    "collapsed": false
-   }
-  },
-  {
-   "cell_type": "code",
-   "execution_count": 13,
-   "outputs": [],
-   "source": [
-    "class Polarizer(tf.keras.layers.Layer):\n",
-    "    def __init__(self, output_dim, phi=0.0, trainable=False):\n",
-    "        super(Polarizer, self).__init__()\n",
-    "        self.output_dim = output_dim\n",
-    "        self.phi = tf.Variable(phi, name=\"phi\", trainable=trainable)\n",
-    "        self.trainable = trainable\n",
-    "\n",
-    "    def get_config(self):\n",
-    "        config = super().get_config()\n",
-    "        config.update({\n",
-    "            \"output_dim\": self.output_dim,\n",
-    "            \"phi\": float(self.phi.numpy()),\n",
-    "            \"trainable\": self.trainable\n",
-    "        })\n",
-    "        return config\n",
-    "\n",
-    "    @classmethod\n",
-    "    def from_config(cls, config):\n",
-    "        return cls(**config)\n",
-    "\n",
-    "    def build(self, input_dim):\n",
-    "        self.input_dim = input_dim\n",
-    "        super(Polarizer, self).build(input_dim)\n",
-    "\n",
-    "\n",
-    "    def call(self, x):\n",
-    "        rcp_x = tf.keras.layers.Lambda(lambda x: x[:, 0, :, :])(x)\n",
-    "        rcp_y = 1.0j * rcp_x\n",
-    "        lcp_x = tf.keras.layers.Lambda(lambda x: x[:, 1, :, :])(x)\n",
-    "        lcp_y = -1.0j * lcp_x\n",
-    "\n",
-    "        # Ercp = T@Ercp\n",
-    "\n",
-    "        # Tr00 = Tr[0,0]\n",
-    "        tr00 = tf.complex(tf.cos(self.phi) ** 2, -tf.sin(2 * self.phi) / 2) / 2.0\n",
-    "        tr01 = tf.complex(tf.sin(2 * self.phi) / 2, -tf.sin(self.phi) ** 2) / 2.0\n",
-    "\n",
-    "        tl00 = tf.complex(tf.cos(self.phi) ** 2, tf.sin(2 * self.phi) / 2) / 2.0\n",
-    "        tl01 = tf.complex(tf.sin(2 * self.phi) / 2, tf.sin(self.phi) ** 2) / 2.0\n",
-    "\n",
-    "        rcp_x_pol = tr00 * (rcp_x + lcp_x) + tr01 * (rcp_y + lcp_y)\n",
-    "        lcp_x_pol = tl00 * (rcp_x + lcp_x) + tl01 * (rcp_y + lcp_y)\n",
-    "\n",
-    "        return tf.stack([rcp_x_pol, lcp_x_pol], axis=1)"
-   ],
-   "metadata": {
-    "collapsed": false
-   }
-  },
-  {
-   "cell_type": "code",
-   "execution_count": 16,
-   "outputs": [],
-   "source": [
-    "def create_model(**kwargs):\n",
-    "    shape = (100, 100)\n",
-    "    inputs = tf.keras.Input((28, 28))\n",
-    "    theta = np.pi / 20.\n",
-    "    eta = 0.\n",
-    "    tf.random.set_seed(kwargs[\"seed\"])\n",
-    "    x = ImageResizing(shape)(inputs)\n",
-    "    x = IntensityToElectricField(shape)(x)\n",
-    "    x = AngularSpectrum(shape, wavelength=wavelength, z=z, d=d, n=n, method='expand', normalization=\"max\")(x)\n",
-    "    x = MO(shape, limitation='sin', theta=theta, eta=eta)(x)\n",
-    "    x = AngularSpectrum(shape, wavelength=wavelength, z=z, d=d, n=n, method='expand', normalization=\"max\")(x)\n",
-    "    x = MO(shape, limitation='sin', theta=theta, eta=eta)(x)\n",
-    "    x = AngularSpectrum(shape, wavelength=wavelength, z=z, d=d, n=n, method='expand', normalization=\"max\")(x)\n",
-    "    x = MO(shape, limitation='sin', theta=theta, eta=eta)(x)\n",
-    "    x = AngularSpectrum(shape, wavelength=wavelength, z=z, d=d, n=n, method='expand', normalization=\"max\")(x)\n",
-    "    x = MO(shape, limitation='sin', theta=theta, eta=eta)(x)\n",
-    "    x = AngularSpectrum(shape, wavelength=wavelength, z=z, d=d, n=n, method='expand', normalization=\"max\")(x)\n",
-    "    x = MO(shape, limitation='sin', theta=theta, eta=eta)(x)\n",
-    "    x = AngularSpectrum(shape, wavelength=wavelength, z=z, d=d, n=n, method='expand', normalization=\"max\")(x)\n",
-    "    x = Polarizer(shape, trainable=True)(x)\n",
-    "    x = ElectricFieldToIntensity(shape)(x)\n",
-    "    model = tf.keras.Model(inputs, x)\n",
-    "    return model"
-   ],
-   "metadata": {
-    "collapsed": false
-   }
-  },
-  {
-   "cell_type": "code",
-   "execution_count": 17,
-   "outputs": [
-    {
-     "data": {
-      "text/plain": "<keras.engine.functional.Functional at 0x154cdb0a0>"
-     },
-     "execution_count": 17,
-     "metadata": {},
-     "output_type": "execute_result"
-    }
-   ],
-   "source": [
-    "create_model(seed=1)"
-   ],
-   "metadata": {
-    "collapsed": false
-   }
-  },
-  {
-   "cell_type": "code",
-   "execution_count": null,
-   "outputs": [],
-   "source": [
-    "model_name = \"20221007_1\"\n",
-    "cholab_path = \"/content/drive/MyDrive/D2NN/\"\n",
-    "checkpoint_path = cholab_path + \"checkpoint/\" + model_name + \"/cp-{epoch:04d}.ckpt\"\n",
-    "checkpoint_dir = os.path.dirname(checkpoint_path)\n",
-    "path = cholab_path + \"trained_model/\"+ model_name\n",
-    "\n",
-    "model = create_model()\n",
-    "model.summary()\n",
-    "model.compile(optimizer=tf.keras.optimizers.Adam(lr=0.1),\n",
-    "              loss=tf.keras.losses.BinaryCrossentropy(from_logits=True),  # category: sparse_categorical_crossentropy\n",
-    "              metrics=[tf.keras.metrics.BinaryCrossentropy(from_logits=True)]\n",
-    "              )\n",
-    "\n",
-    "epochs = 50\n",
-    "\n",
-    "def lr_schedule(epoch):\n",
-    "  \"\"\"\n",
-    "  Returns a custom learning rate that decreases as epochs progress.\n",
-    "  \"\"\"\n",
-    "  learning_rate = 0.2\n",
-    "  if epoch > 10:\n",
-    "    learning_rate = 0.02\n",
-    "  if epoch > 20:\n",
-    "    learning_rate = 0.01\n",
-    "  if epoch > 30:\n",
-    "    learning_rate = 0.005\n",
-    "\n",
-    "  tf.summary.scalar('learning rate', data=learning_rate, step=epoch)\n",
-    "  return learning_rate\n",
-    "\n",
-    "lr_callback = tf.keras.callbacks.LearningRateScheduler(lr_schedule)\n",
-    "\n",
-    "# チェックポイントコールバックを作る\n",
-    "cp_callback = tf.keras.callbacks.ModelCheckpoint(checkpoint_path,\n",
-    "                                                 save_weights_only=True,\n",
-    "                                                 verbose=1)\n",
-    "\n",
-    "logdir = os.path.join(cholab_path +\"logs\", model_name)\n",
-    "tensorboard_callback = tf.keras.callbacks.TensorBoard(logdir, histogram_freq=1)\n",
-    "\n",
-    "result = model.fit(x_train,\n",
-    "                   y_train,\n",
-    "                   batch_size=64,\n",
-    "                   epochs=epochs,\n",
-    "                   validation_data=(x_val, y_val),\n",
-    "                   callbacks=[lr_callback, cp_callback, tensorboard_callback]\n",
-    "                   )\n",
-    "\n",
-    "model.save(path)\n",
-    "\n",
-    "df = pd.DataFrame(result.history)\n",
-    "df.to_csv(path + \"/history.csv\")\n",
-    "\n",
-    "\n",
-    "\n",
-    "with open(path + \"/config.json\", 'w') as f:\n",
-    "    json.dump(model.get_config(), f, indent=4)"
-   ],
-   "metadata": {
-    "collapsed": false
-   }
-  }
- ],
- "metadata": {
-  "kernelspec": {
-   "display_name": "Python 3",
-   "language": "python",
-   "name": "python3"
-  },
-  "language_info": {
-   "codemirror_mode": {
-    "name": "ipython",
-    "version": 2
-   },
-   "file_extension": ".py",
-   "mimetype": "text/x-python",
-   "name": "python",
-   "nbconvert_exporter": "python",
-   "pygments_lexer": "ipython2",
-   "version": "2.7.6"
-  }
- },
- "nbformat": 4,
- "nbformat_minor": 0
-=======
   "nbformat": 4,
   "nbformat_minor": 0
->>>>>>> 36230306
 }